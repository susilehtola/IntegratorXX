#pragma once

#include <array>
<<<<<<< HEAD
#include <type_traits>
=======
#include "quadrature.hpp"
>>>>>>> e6f4ef79

namespace IntegratorXX {

template < typename T >
using cartesian_pt_t = std::array<T, 3>;

//template <
//  typename T, 
//  template<typename...> class Container = std::vector, 
//  typename... Args
//>
//using CartesianQuadrature = 
//  QuadratureBase< 
//    Container< cartesian_pt_t<T>, Args... >, 
//    Container< T, Args...> 
//  >;

}<|MERGE_RESOLUTION|>--- conflicted
+++ resolved
@@ -1,11 +1,10 @@
 #pragma once
 
 #include <array>
-<<<<<<< HEAD
 #include <type_traits>
-=======
+       
 #include "quadrature.hpp"
->>>>>>> e6f4ef79
+                                                
 
 namespace IntegratorXX {
 
