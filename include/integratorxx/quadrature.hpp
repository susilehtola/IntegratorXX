--- conflicted
+++ resolved
@@ -35,12 +35,116 @@
 
 public:
 
+
+  /**
+   *  @brief Getter for internal storage of quadrature points
+   *  
+   *  Const variant.
+   *
+   *  @returns A const reference to internal point storage
+   */
   const auto& points()  const { return points_; }
+
+  /**
+   *  @brief Getter for internal storage of quadrature points
+   *  
+   *  Non-const variant.
+   *
+   *  @returns A non-const reference to internal point storage
+   */
   auto&       points()        { return points_; }
+
+  /**
+   *  @brief Getter for internal storage of quadrature weights
+   *  
+   *  Const variant.
+   *
+   *  @returns A const reference to internal weight storage
+   */
   const auto& weights() const { return weights_; }
+
+  /**
+   *  @brief Getter for internal storage of quadrature weights
+   *  
+   *  Non-const variant.
+   *
+   *  @returns A non-const reference to internal weight storage
+   */
   auto&       weights()       { return weights_; }
 
+
+
+  /**
+   *  @brief Obtain a pointer for underlying quadrature point storage
+   *  
+   *  Const variant.
+   *
+   *  @returns A const pointer to quadrature point storage
+   */
+  const auto* points_data()  const { return points_.data();  }
+
+  /**
+   *  @brief Obtain a pointer for underlying quadrature point storage
+   *  
+   *  Non-const variant.
+   *
+   *  @returns A non-const pointer to quadrature point storage
+   */
+  auto*       points_data()        { return points_.data();  }
+
+  /**
+   *  @brief Obtain a pointer for underlying quadrature weight storage
+   *  
+   *  Const variant.
+   *
+   *  @returns A const pointer to quadrature weight storage
+   */
+  const auto* weights_data() const { return weights_.data(); }
+
+  /**
+   *  @brief Obtain a pointer for underlying quadrature weight storage
+   *  
+   *  Non-const variant.
+   *
+   *  @returns A non-const pointer to quadrature weight storage
+   */
+  auto*       weights_data()       { return weights_.data(); }
+
+
+
+
+
+
+
+
+  /**
+   *  @brief Obtain number of points in implemented quadrature
+   *  @returns Number of points in implemented quadrature
+   */
   size_t npts() const { return points_.size(); }
+
+
+  /**
+   *  @brief Obtain a copy of a particular quadrature point
+   *
+   *  Performs a bounds check, should not use in performance
+   *  critial code
+   *
+   *  @param[in] i Point index of desired quadrature point
+   *  @returns   Quadrature point at index i
+   */
+  point_type  points(size_t i)  const { return points_.at(i);  }
+
+  /**
+   *  @brief Obtain a copy of a particular quadrature weight
+   *
+   *  Performs a bounds check, should not use in performance
+   *  critial code
+   *
+   *  @param[in] i Point index of desired quadrature weight
+   *  @returns   Quadrature weight at index i
+   */
+  weight_type weights(size_t i) const { return weights_.at(i); }
 
 };
 
@@ -115,120 +219,6 @@
   Quadrature( const Quadrature& )     = default;
   Quadrature( Quadrature&& ) noexcept = default;
 
-<<<<<<< HEAD
-
-
-  /**
-   *  @brief Getter for internal storage of quadrature points
-   *  
-   *  Const variant.
-   *
-   *  @returns A const reference to internal point storage
-   */
-  const auto& points()  const { return points_; }
-
-  /**
-   *  @brief Getter for internal storage of quadrature points
-   *  
-   *  Non-const variant.
-   *
-   *  @returns A non-const reference to internal point storage
-   */
-  auto&       points()        { return points_; }
-
-  /**
-   *  @brief Getter for internal storage of quadrature weights
-   *  
-   *  Const variant.
-   *
-   *  @returns A const reference to internal weight storage
-   */
-  const auto& weights() const { return weights_; }
-
-  /**
-   *  @brief Getter for internal storage of quadrature weights
-   *  
-   *  Non-const variant.
-   *
-   *  @returns A non-const reference to internal weight storage
-   */
-  auto&       weights()       { return weights_; }
-
-
-
-  /**
-   *  @brief Obtain a pointer for underlying quadrature point storage
-   *  
-   *  Const variant.
-   *
-   *  @returns A const pointer to quadrature point storage
-   */
-  const auto* points_data()  const { return points_.data();  }
-
-  /**
-   *  @brief Obtain a pointer for underlying quadrature point storage
-   *  
-   *  Non-const variant.
-   *
-   *  @returns A non-const pointer to quadrature point storage
-   */
-  auto*       points_data()        { return points_.data();  }
-
-  /**
-   *  @brief Obtain a pointer for underlying quadrature weight storage
-   *  
-   *  Const variant.
-   *
-   *  @returns A const pointer to quadrature weight storage
-   */
-  const auto* weights_data() const { return weights_.data(); }
-
-  /**
-   *  @brief Obtain a pointer for underlying quadrature weight storage
-   *  
-   *  Non-const variant.
-   *
-   *  @returns A non-const pointer to quadrature weight storage
-   */
-  auto*       weights_data()       { return weights_.data(); }
-
-
-
-
-
-
-
-
-  /**
-   *  @brief Obtain number of points in implemented quadrature
-   *  @returns Number of points in implemented quadrature
-   */
-  size_t npts() const { return points_.size(); }
-
-
-  /**
-   *  @brief Obtain a copy of a particular quadrature point
-   *
-   *  Performs a bounds check, should not use in performance
-   *  critial code
-   *
-   *  @param[in] i Point index of desired quadrature point
-   *  @returns   Quadrature point at index i
-   */
-  point_type  points(size_t i)  const { return points_.at(i);  }
-
-  /**
-   *  @brief Obtain a copy of a particular quadrature weight
-   *
-   *  Performs a bounds check, should not use in performance
-   *  critial code
-   *
-   *  @param[in] i Point index of desired quadrature weight
-   *  @returns   Quadrature weight at index i
-   */
-  weight_type weights(size_t i) const { return weights_.at(i); }
-=======
->>>>>>> e6f4ef79
 };
 
 
