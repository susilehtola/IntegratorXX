#include "catch2/catch_all.hpp"
#include <integratorxx/quadratures/gausslegendre.hpp>
#include <integratorxx/quadratures/gausslobatto.hpp>
#include <integratorxx/quadratures/mhl.hpp>
#include <integratorxx/quadratures/muraknowles.hpp>
#include <integratorxx/quadratures/treutlerahlrichs.hpp>
#include <integratorxx/quadratures/lebedev_laikov.hpp>
#include <integratorxx/quadratures/gausschebyshev1.hpp>
#include <integratorxx/quadratures/gausschebyshev2.hpp>
#include <integratorxx/quadratures/gausschebyshev2modified.hpp>
#include <integratorxx/quadratures/gausschebyshev3.hpp>
#include <integratorxx/quadratures/ahrens_beylkin.hpp>
#include <cmath>
#include <complex>


// NR
template <typename T, typename IntT>
std::enable_if_t< std::is_arithmetic_v<T>, T>
assoc_legendre( const IntT l, const IntT m, const T x ) {

  if( m < 0 or m > l or std::abs(x) > 1. )
    throw std::runtime_error("Bad args to assoc_legendre");

  T pmm = 1.;
  if( m > 0 ) {

    const T somx2 = std::sqrt( (1. - x)*(1. + x) );
    T fact = 1.;
    for( IntT i = 0; i < m; ++i ) {
      pmm *= fact*somx2;
      fact += 2.;
    }

  }

  if( l == m ) return pmm;
  else {
    T pmmp1 = x * (2*m + 1) * pmm;

    if( l == (m+1) ) return pmmp1;
    else {

      T pll;
      for( IntT ll = m+1; ll < l; ++ll ) {
        pll = (x*(2*ll+1)*pmmp1-(ll+m)*pmm)/(ll-m+1);
        pmm = pmmp1;
        pmmp1 = pll;
      }

      return pll;
    }
  }

}


using namespace IntegratorXX;

inline constexpr double inf = std::numeric_limits<double>::infinity();

template <typename T = double>
constexpr T gaussian( T alpha, T c, T x ) {
  return std::exp( -alpha * (x-c) * (x-c) );
}

template <typename T = double>
constexpr T gaussian( T x ) {
  return gaussian( 1., 0., x );
}

template <typename T = double>
constexpr T ref_gaussian_int( T alpha, T c, T a, T b ) {

  const auto low = (a == inf) ? T(-1.) : std::erf( std::sqrt(alpha) * (c - a) );
  const auto hgh = (b == inf) ? T(-1.) : std::erf( std::sqrt(alpha) * (c - b) );

  return 0.5 * std::sqrt( M_PI / alpha ) * (low - hgh);
}

template <typename T = double>
constexpr T ref_gaussian_int( T a, T b ) {

  return ref_gaussian_int( 1., 0., a, b );

}


constexpr size_t factorial(size_t n) {
  return (n == 1 || n == 0) ? 1 : factorial(n - 1) * n;
}


template <typename T>
constexpr std::complex<T> spherical_harmonics( int64_t l, int64_t m, T theta, T phi ) {


  auto prefactor = std::sqrt( (2.*l + 1) / (4.*M_PI) * T(factorial(l-m))/T(factorial(l+m)) );
  if( m < 0 )
    prefactor *= std::pow(-1,std::abs(m)) * T(factorial(l-m))/T(factorial(l+m));


  return prefactor * assoc_legendre( l, std::abs(m), std::cos(theta) ) *
         std::complex<T>( std::cos(m*phi), std::sin(m*phi) );

}

template <typename T>
constexpr std::complex<T> spherical_harmonics( int64_t l, int64_t m, T x, T y, T z ) {

  const auto r = std::sqrt( x*x + y*y + z*z );

  return spherical_harmonics( l, m, std::acos( z / r ), std::atan2( y, x ) );

}


template <typename T, typename... Args>
constexpr T real_spherical_harmonics( int64_t l, int64_t m, Args&&... args ) {

  const T phase = std::sqrt(2.) * ((m % 2) ? 1. : -1.);

  if( m == 0 )
    return std::real(spherical_harmonics( l, m, std::forward<Args>(args)... ));
  else if( m < 0 )
    return phase * std::imag(spherical_harmonics( l, std::abs(m), std::forward<Args>(args)... ));
  else
    return phase * std::real(spherical_harmonics( l, m, std::forward<Args>(args)... ));

}


TEST_CASE( "Gauss-Legendre Quadratures", "[1d-quad]" ) {

  for(unsigned order=10;order<14;order++) {
    std::ostringstream oss;
    oss << "order " << order;
    SECTION( oss.str()) {

      IntegratorXX::GaussLegendre<double,double> quad( order );

      const auto& pts = quad.points();
      const auto& wgt = quad.weights();

      auto f = [=]( double x ){ return gaussian(x); };

      double res = 0.;
      for( auto i = 0; i < quad.npts(); ++i ) {
        res += wgt[i] * f(pts[i]);
      }

      CHECK( res == Catch::Approx(ref_gaussian_int(-1.,1.)) );
    }
  }
}

TEST_CASE( "Gauss-Lobatto Quadratures", "[1d-quad]" ) {

  for(unsigned order=10;order<14;order++) {
    std::ostringstream oss;
    oss << "order " << order;
    SECTION( oss.str()) {

      IntegratorXX::GaussLobatto<double,double> quad( order );

      const auto& pts = quad.points();
      const auto& wgt = quad.weights();

      auto f = [=]( double x ){ return gaussian(x); };

      double res = 0.;
      for( auto i = 0; i < quad.npts(); ++i ) {
        res += wgt[i] * f(pts[i]);
      }

      CHECK( res == Catch::Approx(ref_gaussian_int(-1.,1.)) );
    }
  }
}

TEST_CASE( "Gauss-Chebyshev Quadratures", "[1d-quad]") {

  auto integrate = [&](auto& quad) {
    const auto& pts = quad.points();
    const auto& wgt = quad.weights();

    // Check that nodes are in increasing value
    CHECK(std::is_sorted(pts.begin(), pts.end()));

    auto f = [=]( double x ){ return gaussian(x); };

    double res = 0.;
    for( auto i = 0; i < quad.npts(); ++i ) {
      res += wgt[i] * f(pts[i]);
    }

    CHECK( res == Catch::Approx(ref_gaussian_int(-1.,1.)) );
  };

  SECTION("First Kind") {
<<<<<<< HEAD
    IntegratorXX::GaussChebyshev1<double, double> quad(order);
    integrate(quad);
  }
  SECTION("Second Kind") {
    IntegratorXX::GaussChebyshev2<double, double> quad(order);
    integrate(quad);
  }
  SECTION("Second Kind (Modified)") {
    IntegratorXX::GaussChebyshev2Modified<double, double> quad(order);
    integrate(quad);
  }
  SECTION("Third Kind") {
    IntegratorXX::GaussChebyshev3<double, double> quad(order);
=======
    IntegratorXX::GaussChebyshev1<double, double> quad_even(200, -1., 1.);
    integrate(quad_even);
    IntegratorXX::GaussChebyshev1<double, double> quad_odd(201, -1., 1.);
    integrate(quad_odd);
  }
  SECTION("Second Kind") {
    IntegratorXX::GaussChebyshev2<double, double> quad_even(200, -1., 1.);
    integrate(quad_even);
    IntegratorXX::GaussChebyshev2<double, double> quad_odd(201, -1., 1.);
    integrate(quad_odd);
  }
  SECTION("Second Kind (Modified)") {
    IntegratorXX::GaussChebyshev2Modified<double, double> quad_even(200, -1., 1.);
    integrate(quad_even);
    IntegratorXX::GaussChebyshev2Modified<double, double> quad_odd(201, -1., 1.);
    integrate(quad_odd);
  }
  SECTION("Third Kind") {
    IntegratorXX::GaussChebyshev3<double, double> quad(200, -1., 1.);
>>>>>>> a1c42088
    integrate(quad);
  }
}

TEST_CASE( "Euler-Maclaurin Quadratures", "[1d-quad]" ) {

  IntegratorXX::MurrayHandyLaming<double,double> quad(150);

  const auto& pts = quad.points();
  const auto& wgt = quad.weights();

  auto f = [=]( double x ){ return gaussian(x); };

  double res = 0.;
  for( auto i = 0; i < quad.npts(); ++i )
    res += wgt[i] * f(pts[i]);

  CHECK( res == Catch::Approx(ref_gaussian_int(0.,inf)) );

}

TEST_CASE( "Treutler-Ahlrichs Quadratures", "[1d-quad]" ) {

  IntegratorXX::TreutlerAhlrichs<double,double> quad(150);

  const auto& pts = quad.points();
  const auto& wgt = quad.weights();

  auto f = [=]( double x ){ return gaussian(x); };

  double res = 0.;
  for( auto i = 0; i < quad.npts(); ++i ) {
    res += wgt[i] * f(pts[i]);
  }

  CHECK( res == Catch::Approx(ref_gaussian_int(0.,inf)) );

}

TEST_CASE( "Knowles Quadratures", "[1d-quad]" ) {

  IntegratorXX::MuraKnowles<double,double> quad(150);

  const auto& pts = quad.points();
  const auto& wgt = quad.weights();

  auto f = [=]( double x ){ return gaussian(x); };

  double res = 0.;
  for( auto i = 0; i < quad.npts(); ++i ) 
    res += wgt[i] * f(pts[i]);
  

  CHECK( res == Catch::Approx(ref_gaussian_int(0.,inf)) );

}

TEST_CASE( "Lebedev-Laikov", "[1d-quad]" ) {


  auto test_fn = [&]( size_t nPts ) {

    IntegratorXX::LebedevLaikov<double> quad( nPts );

    const auto& pts = quad.points();
    const auto& wgt = quad.weights();

    for( auto l = 1; l < 10; ++l )
    for( auto m = 0; m <= l; ++m ) {

      auto f = [=]( decltype(pts[0]) x ){
        return spherical_harmonics(l,m,x[0],x[1],x[2]);
      };

      std::complex<double> res = 0.;
      for( auto i = 0; i < quad.npts(); ++i )
        res += wgt[i] * f(pts[i])* std::conj(f(pts[i]));
  
      CHECK( std::real(res) == Catch::Approx(1.) );
    }

  };

  test_fn(302);
  test_fn(770);
  test_fn(974);

}

TEST_CASE( "Ahrens-Beylkin", "[1d-quad]" ) {


  auto test_fn = [&]( size_t nPts ) {

    IntegratorXX::AhrensBeylkin<double> quad( nPts );

    const auto& pts = quad.points();
    const auto& wgt = quad.weights();

    for( auto l = 1; l < 10; ++l )
    for( auto m = 0; m <= l; ++m ) {

      auto f = [=]( decltype(pts[0]) x ){
        return spherical_harmonics(l,m,x[0],x[1],x[2]);
      };

      std::complex<double> res = 0.;
      for( auto i = 0; i < quad.npts(); ++i )
        res += wgt[i] * f(pts[i])* std::conj(f(pts[i]));

      CHECK( std::real(res) == Catch::Approx(1.) );

    }

  };

  test_fn(312);
  test_fn(792);
  test_fn(972);
}<|MERGE_RESOLUTION|>--- conflicted
+++ resolved
@@ -198,41 +198,25 @@
   };
 
   SECTION("First Kind") {
-<<<<<<< HEAD
-    IntegratorXX::GaussChebyshev1<double, double> quad(order);
-    integrate(quad);
+    IntegratorXX::GaussChebyshev1<double, double> quad_even(200);
+    integrate(quad_even);
+    IntegratorXX::GaussChebyshev1<double, double> quad_odd(201);
+    integrate(quad_odd);
   }
   SECTION("Second Kind") {
-    IntegratorXX::GaussChebyshev2<double, double> quad(order);
-    integrate(quad);
+    IntegratorXX::GaussChebyshev2<double, double> quad_even(200);
+    integrate(quad_even);
+    IntegratorXX::GaussChebyshev2<double, double> quad_odd(201);
+    integrate(quad_odd);
   }
   SECTION("Second Kind (Modified)") {
-    IntegratorXX::GaussChebyshev2Modified<double, double> quad(order);
-    integrate(quad);
+    IntegratorXX::GaussChebyshev2Modified<double, double> quad_even(200);
+    integrate(quad_even);
+    IntegratorXX::GaussChebyshev2Modified<double, double> quad_odd(201);
+    integrate(quad_odd);
   }
   SECTION("Third Kind") {
-    IntegratorXX::GaussChebyshev3<double, double> quad(order);
-=======
-    IntegratorXX::GaussChebyshev1<double, double> quad_even(200, -1., 1.);
-    integrate(quad_even);
-    IntegratorXX::GaussChebyshev1<double, double> quad_odd(201, -1., 1.);
-    integrate(quad_odd);
-  }
-  SECTION("Second Kind") {
-    IntegratorXX::GaussChebyshev2<double, double> quad_even(200, -1., 1.);
-    integrate(quad_even);
-    IntegratorXX::GaussChebyshev2<double, double> quad_odd(201, -1., 1.);
-    integrate(quad_odd);
-  }
-  SECTION("Second Kind (Modified)") {
-    IntegratorXX::GaussChebyshev2Modified<double, double> quad_even(200, -1., 1.);
-    integrate(quad_even);
-    IntegratorXX::GaussChebyshev2Modified<double, double> quad_odd(201, -1., 1.);
-    integrate(quad_odd);
-  }
-  SECTION("Third Kind") {
-    IntegratorXX::GaussChebyshev3<double, double> quad(200, -1., 1.);
->>>>>>> a1c42088
+    IntegratorXX::GaussChebyshev3<double, double> quad(200);
     integrate(quad);
   }
 }
